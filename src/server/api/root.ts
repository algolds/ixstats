// src/server/api/root.ts
// FIXED: Updated main router with admin endpoints

import { createCallerFactory, createTRPCRouter } from "~/server/api/trpc";
import { countriesRouter } from "./routers/countries";
import { adminRouter } from "./routers/admin";
import { usersRouter } from "./routers/users";
import { sdiRouter } from "./routers/sdi";
import { intelligenceRouter, intelligenceBriefingRouter } from "./routers/intelligence";
import { eciRouter } from "./routers/eci";
import { notificationsRouter } from "./routers/notifications";
import { myCountryRouter } from "./routers/mycountry";
import { diplomaticIntelligenceRouter } from "./routers/diplomatic-intelligence";
import { diplomaticRouter } from "./routers/diplomatic";
import { thinkpagesRouter } from "./routers/thinkpages";
import { archetypesRouter } from "./routers/archetypes";
import { activitiesRouter } from "./routers/activities";
import { enhancedEconomicsRouter } from "./routers/enhanced-economics";
import { rolesRouter } from "./routers/roles";
import { governmentRouter } from "./routers/government";
import { atomicGovernmentRouter } from "./routers/atomicGovernment";
import { formulasRouter } from "./routers/formulas";
import { quickActionsRouter } from "./routers/quickactions";
<<<<<<< HEAD
import { securityRouter } from "./routers/security";
=======
import { scheduledChangesRouter } from "./routers/scheduledChanges";
import { taxSystemRouter } from "./routers/taxSystem";
import { wikiImporterRouter } from "./routers/wikiImporter";
>>>>>>> 6bab5389

/**
 * This is the primary router for your server.
 *
 * All routers added in /api/routers should be manually added here.
 */
export const appRouter = createTRPCRouter({
  countries: countriesRouter,
  admin: adminRouter, // FIXED: Added admin router
  users: usersRouter, // FIXED: Added users router
  roles: rolesRouter, // Role and permission management
  sdi: sdiRouter,
  intelligence: intelligenceRouter,
  intelligenceBriefing: intelligenceBriefingRouter, // Intelligence Briefing system (stored in database)
  eci: eciRouter, // ECI router for Executive Command Interface
  notifications: notificationsRouter, // Notifications router
  mycountry: myCountryRouter, // MyCountry specialized endpoints
  diplomaticIntelligence: diplomaticIntelligenceRouter, // Diplomatic Intelligence system
  diplomatic: diplomaticRouter, // Diplomatic relations management
  thinkpages: thinkpagesRouter, // Thinkpages social platform
  archetypes: archetypesRouter, // Enhanced archetype system for country filtering
  activities: activitiesRouter, // Live activity feed system
  enhancedEconomics: enhancedEconomicsRouter, // Enhanced economic analysis system
  government: governmentRouter, // Government structure and budget management system
  atomicGovernment: atomicGovernmentRouter, // Atomic government component system
  formulas: formulasRouter, // Internal calculation formulas and system monitoring
  quickActions: quickActionsRouter, // Quick Actions system (meetings, policies, officials, activities)
<<<<<<< HEAD
  security: securityRouter, // Security & Defense system (military, threats, stability, borders)
=======
  scheduledChanges: scheduledChangesRouter, // Scheduled changes system for delayed impact
  taxSystem: taxSystemRouter, // Tax system management
  wikiImporter: wikiImporterRouter, // MediaWiki infobox importer for country data
>>>>>>> 6bab5389
  system: adminRouter, // Alias for global stats
});

// export type definition of API
export type AppRouter = typeof appRouter;

/**
 * Create a server-side caller for the tRPC API.
 * @example
 * const trpc = createCaller(createContext);
 * const res = await trpc.countries.getAll();
 *       ^? CountryData[]
 */
export const createCaller = createCallerFactory(appRouter);<|MERGE_RESOLUTION|>--- conflicted
+++ resolved
@@ -21,13 +21,9 @@
 import { atomicGovernmentRouter } from "./routers/atomicGovernment";
 import { formulasRouter } from "./routers/formulas";
 import { quickActionsRouter } from "./routers/quickactions";
-<<<<<<< HEAD
-import { securityRouter } from "./routers/security";
-=======
 import { scheduledChangesRouter } from "./routers/scheduledChanges";
 import { taxSystemRouter } from "./routers/taxSystem";
 import { wikiImporterRouter } from "./routers/wikiImporter";
->>>>>>> 6bab5389
 
 /**
  * This is the primary router for your server.
@@ -55,13 +51,9 @@
   atomicGovernment: atomicGovernmentRouter, // Atomic government component system
   formulas: formulasRouter, // Internal calculation formulas and system monitoring
   quickActions: quickActionsRouter, // Quick Actions system (meetings, policies, officials, activities)
-<<<<<<< HEAD
-  security: securityRouter, // Security & Defense system (military, threats, stability, borders)
-=======
   scheduledChanges: scheduledChangesRouter, // Scheduled changes system for delayed impact
   taxSystem: taxSystemRouter, // Tax system management
   wikiImporter: wikiImporterRouter, // MediaWiki infobox importer for country data
->>>>>>> 6bab5389
   system: adminRouter, // Alias for global stats
 });
 
