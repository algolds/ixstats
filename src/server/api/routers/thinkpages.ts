--- conflicted
+++ resolved
@@ -6,7 +6,6 @@
 import { analyzePostSentiment } from "~/lib/sentiment-analysis";
 import { unsplashService } from "~/lib/unsplash-service";
 import { searchWiki as wikiSearchService } from "~/lib/wiki-search-service"; // Import the wiki search service
-import { clerkClient } from "@clerk/nextjs/server";
 import fs from "fs/promises";
 import path from "path";
 
@@ -458,13 +457,17 @@
     .query(async ({ ctx, input }) => {
       const { db } = ctx;
 
-      // Since accountType field doesn't exist in User model, return zeros
-      // Backend will enforce actual limits during account creation
-      const result: Record<string, number> = {
-        government: 0,
-        media: 0,
-        citizen: 0
-      };
+      // accountType field doesn't exist in User model, returning mock data
+      const counts = [
+        { accountType: 'citizen', _count: { id: 150 } },
+        { accountType: 'government', _count: { id: 25 } },
+        { accountType: 'organization', _count: { id: 12 } }
+      ];
+
+      const result: Record<string, number> = {};
+      counts.forEach((c: any) => {
+        result[c.accountType] = c._count.id;
+      });
 
       return result;
     }),
@@ -550,54 +553,7 @@
           });
         }
       }
-
-      // Create notifications for replies and mentions
-      try {
-        let authorUsername = 'Someone';
-        if (ctx.auth?.userId) {
-          const client = await clerkClient();
-          const clerkUser = await client.users.getUser(ctx.auth.userId);
-          authorUsername = clerkUser.username || clerkUser.firstName || ctx.auth.userId.substring(0, 8);
-        }
-
-        // Notify parent post author when someone replies
-        if (input.parentPostId && post.parentPost?.userId && post.parentPost.userId !== input.userId) {
-          await db.notification.create({
-            data: {
-              userId: post.parentPost.userId,
-              title: `${authorUsername} replied to your post`,
-              description: input.content.substring(0, 100),
-              type: 'info',
-              href: `/thinkpages/feed?post=${post.id}`,
-              read: false
-            }
-          });
-        }
-
-        // Notify mentioned users
-        if (input.mentions && input.mentions.length > 0) {
-          const mentionedUserIds = input.mentions.map(m => m.replace('@', ''));
-          await Promise.all(
-            mentionedUserIds
-              .filter(userId => userId !== input.userId)
-              .map(userId =>
-                db.notification.create({
-                  data: {
-                    userId,
-                    title: `${authorUsername} mentioned you in a post`,
-                    description: input.content.substring(0, 100),
-                    type: 'info',
-                    href: `/thinkpages/feed?post=${post.id}`,
-                    read: false
-                  }
-                })
-              )
-          );
-        }
-      } catch (error) {
-        console.warn('Failed to create post notification:', error);
-      }
-
+      
       return post;
     }),
 
@@ -609,7 +565,7 @@
 
       const post = await db.thinkpagesPost.findUnique({
         where: { id: input.postId },
-        select: { reactionCounts: true, userId: true, content: true },
+        select: { reactionCounts: true },
       });
 
       if (!post) {
@@ -629,8 +585,6 @@
           },
         },
       });
-
-      let shouldNotify = false;
 
       if (existingReaction) {
         if (existingReaction.reactionType === input.reactionType) {
@@ -671,37 +625,6 @@
           where: { id: input.postId },
           data: { reactionCounts: JSON.stringify(reactionCounts) },
         });
-
-        shouldNotify = true;
-
-        // Create notification for post author (if not reacting to own post)
-        if (shouldNotify && post.userId !== input.userId) {
-          try {
-            let reactorUsername = 'Someone';
-            if (ctx.auth?.userId) {
-              const client = await clerkClient();
-              const clerkUser = await client.users.getUser(ctx.auth.userId);
-              reactorUsername = clerkUser.username || clerkUser.firstName || ctx.auth.userId.substring(0, 8);
-            }
-
-            const reactionEmoji = input.reactionType === 'like' ? '❤️' :
-                                 input.reactionType === 'laugh' ? '😂' :
-                                 input.reactionType === 'fire' ? '🔥' : '👍';
-
-            await db.notification.create({
-              data: {
-                userId: post.userId,
-                title: `${reactorUsername} reacted ${reactionEmoji} to your post`,
-                description: post.content.substring(0, 100),
-                type: 'info',
-                href: `/thinkpages/feed?post=${input.postId}`,
-                read: false
-              }
-            });
-          } catch (error) {
-            console.warn('Failed to create reaction notification:', error);
-          }
-        }
 
         return reaction;
       }
@@ -846,62 +769,17 @@
     }))
     .query(async ({ ctx, input }) => {
       const { db } = ctx;
-
-      // Get posts from last 7 days with hashtags
-      const sevenDaysAgo = new Date();
-      sevenDaysAgo.setDate(sevenDaysAgo.getDate() - 7);
-
-      const recentPosts = await db.thinkpagesPost.findMany({
-        where: {
-          createdAt: { gte: sevenDaysAgo },
-          hashtags: { not: null }
-        },
-        select: {
-          hashtags: true,
-          reactionCounts: true,
-          _count: {
-            select: { replies: true }
-          }
-        }
-      });
-
-      // Calculate trending hashtags
-      const hashtagStats = new Map<string, { count: number; engagement: number }>();
-
-      for (const post of recentPosts) {
-        if (!post.hashtags) continue;
-
-        const hashtags = JSON.parse(post.hashtags) as string[];
-        const reactionCounts = post.reactionCounts ? JSON.parse(post.reactionCounts) as Record<string, number> : {};
-        const totalReactions = Object.values(reactionCounts).reduce((sum, count) => sum + count, 0);
-        const engagement = totalReactions + post._count.replies;
-
-        for (const hashtag of hashtags) {
-          const current = hashtagStats.get(hashtag) || { count: 0, engagement: 0 };
-          hashtagStats.set(hashtag, {
-            count: current.count + 1,
-            engagement: current.engagement + engagement
-          });
-        }
-      }
-
-      // Convert to array and sort
-      const trending = Array.from(hashtagStats.entries())
-        .map(([hashtag, stats]) => ({
-          id: hashtag,
-          hashtag,
-          postCount: stats.count,
-          engagement: stats.engagement,
-          region: null,
-          peakTimestamp: new Date(),
-          isActive: true,
-          createdAt: new Date(),
-          updatedAt: new Date()
-        }))
-        .sort((a, b) => b.engagement - a.engagement || b.postCount - a.postCount)
-        .slice(0, input.limit);
-
-      return trending;
+      
+      const trendingTopics = await db.trendingTopic.findMany({
+        where: { isActive: true },
+        orderBy: [
+          { engagement: 'desc' },
+          { postCount: 'desc' }
+        ],
+        take: input.limit
+      });
+      
+      return trendingTopics;
     }),
 
   // Get account details
@@ -1287,46 +1165,6 @@
         data: { memberCount: { increment: 1 } }
       });
 
-      // Notify group creator/admins about new member
-      try {
-        let joinerUsername = 'Someone';
-        if (ctx.auth?.userId) {
-          const client = await clerkClient();
-          const clerkUser = await client.users.getUser(ctx.auth.userId);
-          joinerUsername = clerkUser.username || clerkUser.firstName || ctx.auth.userId.substring(0, 8);
-        }
-
-        // Get group admins
-        const admins = await db.thinktankMember.findMany({
-          where: {
-            groupId: input.groupId,
-            role: { in: ['owner', 'admin'] },
-            userId: { not: input.userId },
-            isActive: true
-          },
-          select: { userId: true }
-        });
-
-        if (admins.length > 0) {
-          await Promise.all(
-            admins.map(admin =>
-              db.notification.create({
-                data: {
-                  userId: admin.userId,
-                  title: `${joinerUsername} joined ${group.name}`,
-                  description: `New member in your ThinkTank group`,
-                  type: 'info',
-                  href: `/thinkpages/thinktanks?group=${input.groupId}`,
-                  read: false
-                }
-              })
-            )
-          );
-        }
-      } catch (error) {
-        console.warn('Failed to create join notification:', error);
-      }
-
       return { success: true, message: 'Successfully joined group' };
     }),
 
@@ -1494,53 +1332,9 @@
           ixTimeTimestamp: new Date()
         },
         include: {
-          replyTo: true,
-          group: true
-        }
-      });
-
-      // Notify group members about new message (excluding sender)
-      try {
-        let senderUsername = 'Someone';
-        if (ctx.auth?.userId) {
-          const client = await clerkClient();
-          const clerkUser = await client.users.getUser(ctx.auth.userId);
-          senderUsername = clerkUser.username || clerkUser.firstName || ctx.auth.userId.substring(0, 8);
-        }
-
-        // Get active group members (excluding sender)
-        const members = await db.thinktankMember.findMany({
-          where: {
-            groupId: input.groupId,
-            userId: { not: input.userId },
-            isActive: true
-          },
-          select: { userId: true }
-        });
-
-        const messagePreview = input.content.length > 50
-          ? input.content.substring(0, 50) + '...'
-          : input.content;
-
-        if (members.length > 0) {
-          await Promise.all(
-            members.map(member =>
-              db.notification.create({
-                data: {
-                  userId: member.userId,
-                  title: `${senderUsername} posted in ${message.group.name}`,
-                  description: messagePreview.replace(/<[^>]*>/g, ''),
-                  type: 'info',
-                  href: `/thinkpages/thinktanks?group=${input.groupId}`,
-                  read: false
-                }
-              })
-            )
-          );
-        }
-      } catch (error) {
-        console.warn('Failed to create ThinkTank message notification:', error);
-      }
+          replyTo: true
+        }
+      });
 
       return message;
     }),
@@ -2211,56 +2005,23 @@
         skip: input.cursor ? 1 : 0
       });
 
-      console.log(`📨 Found ${messages.length} messages`);
-
       // Fetch unique user IDs from messages
       const userIds = [...new Set(messages.map(msg => msg.userId))];
-      console.log('👥 Fetching user data for IDs:', userIds);
-
-<<<<<<< HEAD
-      // Fetch all users in one query
-      const users = await db.user.findMany({
-=======
+
       // Fetch all accounts in one query
       const accounts = await db.user.findMany({
->>>>>>> b2a0195b
         where: {
           clerkUserId: { in: userIds }
-        },
-        include: {
-          country: true
-        }
-      });
-
-<<<<<<< HEAD
-      console.log(`👤 Found ${users.length} users`);
-=======
+        }
+      });
+
       // Create a map for quick lookup
       const accountMap = new Map(accounts.map((acc: { clerkUserId: string }) => [acc.clerkUserId, acc]));
->>>>>>> b2a0195b
-
-      // Create a map for quick lookup and build account objects
-      const accountMap = new Map(users.map(user => [
-        user.clerkUserId,
-        {
-          id: user.id,
-          username: user.country?.name || user.clerkUserId,
-          displayName: user.country?.name || user.clerkUserId.split('_')[1] || 'User',
-          profileImageUrl: user.country?.flag || null,
-          accountType: 'user'
-        }
-      ]));
-
-      const result = {
+
+      return {
         messages: messages.map(msg => ({
           ...msg,
-          account: accountMap.get(msg.userId) || {
-            id: msg.userId,
-            username: msg.userId,
-            displayName: 'Unknown User',
-            profileImageUrl: null,
-            accountType: 'user'
-          },
+          account: accountMap.get(msg.userId) || null, // Attach account data
           accountId: msg.userId, // Keep accountId for compatibility
           reactions: msg.reactions ? JSON.parse(msg.reactions) : {},
           mentions: msg.mentions ? JSON.parse(msg.mentions) : [],
@@ -2268,9 +2029,6 @@
         })),
         nextCursor: messages.length === input.limit ? messages[messages.length - 1]?.id : null
       };
-
-      console.log('✅ Returning result with', result.messages.length, 'messages');
-      return result;
     }),
 
   // Send message to conversation
@@ -2335,50 +2093,6 @@
         where: { id: input.conversationId },
         data: { lastActivity: new Date() }
       });
-
-      // Get sender username from Clerk
-      let senderUsername = 'Someone';
-      try {
-        if (ctx.auth?.userId) {
-          const client = await clerkClient();
-          const clerkUser = await client.users.getUser(ctx.auth.userId);
-          senderUsername = clerkUser.username || clerkUser.firstName || ctx.auth.userId.substring(0, 8);
-        }
-      } catch (error) {
-        console.warn('Failed to fetch Clerk user for notification:', error);
-      }
-
-      // Create notifications for other participants
-      const otherParticipants = await db.conversationParticipant.findMany({
-        where: {
-          conversationId: input.conversationId,
-          userId: { not: input.userId },
-          isActive: true
-        },
-        select: { userId: true }
-      });
-
-      // Create notification for each participant (except sender)
-      if (otherParticipants.length > 0) {
-        const messagePreview = input.content.length > 50
-          ? input.content.substring(0, 50) + '...'
-          : input.content;
-
-        await Promise.all(
-          otherParticipants.map(participant =>
-            db.notification.create({
-              data: {
-                userId: participant.userId,
-                title: `New message from ${senderUsername}`,
-                description: messagePreview.replace(/<[^>]*>/g, ''), // Strip HTML tags
-                type: 'info',
-                href: `/thinkpages/thinkshare?conversation=${input.conversationId}`,
-                read: false
-              }
-            })
-          )
-        );
-      }
 
       return message;
     }),
