--- conflicted
+++ resolved
@@ -116,13 +116,6 @@
       'propose_alliance': 'Alliance proposals coming soon!',
       'congratulate': 'Congratulations feature coming soon!',
       'visit_profile': 'Profile view tracked',
-<<<<<<< HEAD
-      unfollow: "",
-      propose_trade: "",
-      react_to_achievement: "",
-      invite_collaboration: ""
-=======
->>>>>>> b2a0195b
     };
 
     toast.info(actionMessages[action] || 'Feature coming soon!');
